--- conflicted
+++ resolved
@@ -33,11 +33,7 @@
             114
         ],
         "next": "Bulletin",
-<<<<<<< HEAD
-        "timeout": 3000,
-=======
         "timeout": 4000,
->>>>>>> 5cec4225
         "on_error": "Lobby"
     },
     "Bulletin": {
@@ -185,10 +181,6 @@
     },
     "RELEASELoginEnd": {
         "doc": "奖励已领取",
-<<<<<<< HEAD
-        "post_wait_freezes": 300,
-=======
->>>>>>> 5cec4225
         "recognition": "OCR",
         "expected": [
             "奖励已领取"
@@ -221,10 +213,6 @@
     },
     "CloseRELEASELogin": {
         "doc": "点击关闭领取7天登录奖励",
-<<<<<<< HEAD
-        "post_wait_freezes": 300,
-=======
->>>>>>> 5cec4225
         "recognition": "TemplateMatch",
         "template": "Startup/CloseRELEASELogin.png",
         "roi": [
