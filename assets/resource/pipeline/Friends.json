{
    "Friends": {
        "next": [
            "Friends_Yes",
            "Friends_No"
        ],
        "interrupt": [
            "ReturnMain"
        ]
    },
    "Friends_No": {
        "doc": "好友没有红点",
        "recognition": "TemplateMatch",
        "template": "Awards/Friends_No.png",
        "roi": [
            1247,
            206,
            22,
            26
        ]
    },
    "Friends_Yes": {
        "doc": "进入好友列表",
        "recognition": "ColorMatch",
        "lower": [
            200,
            30,
            0
        ],
        "upper": [
            255,
            130,
            60
        ],
        "roi": [
            1240,
            200,
            38,
            38
        ],
        "connected": true,
        "count": 10,
        "action": "Click",
        "post_wait_freezes": 300,
        "target_offset": [
            -10,
            10,
            0,
            0
        ],
        "next": [
            "Present",
            "Friends_Yes"
        ]
    },
    "Present": {
        "doc": "赠送社交点数",
        "recognition": "OCR",
        "expected": [
            "赠送"
        ],
        "roi": [
            702,
            591,
            107,
            47
        ],
        "action": "Click",
<<<<<<< HEAD
        "post_wait_freezes": 300,
=======
        "post_wait_freezes": 500,
>>>>>>> 5cec4225
        "next": [
            "Presented"
        ],
        "interrupt": [
            "Confirm",
            "Present"
        ]
    },
    "Presented": {
        "doc": "赠送完成，识别赠送按钮变灰",
        "recognition": "ColorMatch",
        "lower": [
            120,
            120,
            120
        ],
        "upper": [
            140,
            140,
            140
        ],
        "roi": [
            684,
            597,
            40,
            32
        ],
        "connected": true,
        "count": 300,
        "post_wait_freezes": 300,
        "action": "Click",
        "target": [
            872,
            341,
            40,
            40
        ]
    },
    "Confirm": {
        "doc": "点击确认",
        "recognition": "OCR",
        "expected": [
            "确认"
        ],
        "roi": [
            0,
            0,
            1280,
            720
        ],
        "action": "Click"
    }
}<|MERGE_RESOLUTION|>--- conflicted
+++ resolved
@@ -66,11 +66,7 @@
             47
         ],
         "action": "Click",
-<<<<<<< HEAD
-        "post_wait_freezes": 300,
-=======
         "post_wait_freezes": 500,
->>>>>>> 5cec4225
         "next": [
             "Presented"
         ],
