--- conflicted
+++ resolved
@@ -1,10 +1,6 @@
 {
     "name": "MNA",
-<<<<<<< HEAD
-    "url": "https://github.com/Tohkahb/MNA",
-=======
     "url": "https://github.com/MAA-Nikke/MNA",
->>>>>>> 5cec4225
     "controller": [
         {
             "name": "ADB 默认方式",
